--- conflicted
+++ resolved
@@ -33,21 +33,12 @@
         },
         oneditprepare: function() {
             var node = this;
-<<<<<<< HEAD
-            
+
             // Initialize field type selector with proper typedInput configuration
             $("#node-input-field").typedInput({
                 default: 'msg',
                 typeField: $("#node-input-fieldType"),
                 types: ['msg','flow','global']
-=======
-
-            // Initialize field type selector
-            $("#node-input-fieldType").typedInput({
-                type: "msg",
-                types: ["msg", "flow", "global"],
-                typeField: "#node-input-fieldType"
->>>>>>> c240a3d9
             });
 
             // File picker button
@@ -171,7 +162,7 @@
             JSON data for template variable substitution on boot (e.g., values for {{variable}} placeholders). Use {} for static templates without variables.
         </span>
     </div>
-    
+
     <div class="form-tips">
         <p><b>File Template Node</b></p>
         <p>Loads HTML template content from the filesystem with automatic file watching and reloading.</p>
@@ -188,52 +179,52 @@
 <!-- Node Help Text -->
 <script type="text/html" data-help-name="file-template">
     <p>A Node-RED node that loads HTML template content from the filesystem with automatic file watching and reloading.</p>
-    
+
     <h3>Inputs</h3>
     <dl class="message-properties">
         <dt>payload <span class="property-type">object</span></dt>
         <dd>The data object to use for template variable substitution.</dd>
-        
+
         <dt class="optional">topic <span class="property-type">string</span></dt>
         <dd>Optional message topic that gets passed through.</dd>
     </dl>
-    
+
     <h3>Outputs</h3>
     <dl class="message-properties">
         <dt>template <span class="property-type">string</span></dt>
         <dd>The processed template content with variables substituted.</dd>
-        
+
         <dt>_fileTemplate <span class="property-type">object</span></dt>
         <dd>Metadata about the template file including filename, last modified time, and content length.</dd>
     </dl>
-    
+
     <h3>Configuration</h3>
     <dl>
         <dt>Template File</dt>
         <dd>Path to the HTML template file, relative to Node-RED working directory.</dd>
-        
+
         <dt>Template Format</dt>
         <dd>Choose between Handlebars/Mustache for variable substitution or Plain HTML for static content.</dd>
-        
+
         <dt>Template Data</dt>
         <dd>The message property (default: payload) containing the data for template variable substitution.</dd>
-        
+
         <dt>Output</dt>
         <dd>Whether to output the result as a string or attempt to parse it as JSON.</dd>
-        
+
         <dt>Fallback Template</dt>
         <dd>Optional inline template content to use if the file cannot be loaded.</dd>
-        
+
         <dt>Load on Boot</dt>
         <dd>When enabled, automatically processes the template when Node-RED starts up.</dd>
-        
+
         <dt>Boot Delay</dt>
         <dd>Delay in milliseconds before processing template on startup (default: 1000ms).</dd>
-        
+
         <dt>Boot Data</dt>
         <dd>JSON data for template variable substitution on boot (e.g., values for {{variable}} placeholders). Use {} for static templates without variables.</dd>
     </dl>
-    
+
     <h3>Features</h3>
     <ul>
         <li><strong>File Watching:</strong> Automatically detects changes to the template file and reloads content</li>
@@ -243,30 +234,30 @@
         <li><strong>Flexible Data Source:</strong> Can pull template data from msg, flow, or global context</li>
         <li><strong>Load on Boot:</strong> Automatically processes template when Node-RED starts, eliminating the need for manual trigger flows</li>
     </ul>
-    
+
     <h3>Template Syntax Examples</h3>
     <p>Simple variable substitution:</p>
     <pre>
 &lt;h1&gt;{{title}}&lt;/h1&gt;
 &lt;p&gt;Hello {{user.name}}&lt;/p&gt;
     </pre>
-    
+
     <p>With input data:</p>
     <pre>
 {
   "title": "My Dashboard",
   "user": {
-    "name": "John Doe"  
+    "name": "John Doe"
   }
 }
     </pre>
-    
+
     <p>Results in:</p>
     <pre>
 &lt;h1&gt;My Dashboard&lt;/h1&gt;
 &lt;p&gt;Hello John Doe&lt;/p&gt;
     </pre>
-    
+
     <h3>Status Indicators</h3>
     <ul>
         <li><span style="color: green;">●</span> Green: Template file loaded successfully</li>
@@ -274,4 +265,4 @@
         <li><span style="color: red;">●</span> Red: Error loading file or processing template</li>
         <li><span style="color: grey;">●</span> Grey: No file specified or node inactive</li>
     </ul>
-</script> +</script>